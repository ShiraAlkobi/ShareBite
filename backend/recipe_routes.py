from fastapi import APIRouter, HTTPException, Depends, status, Query
from pydantic import BaseModel
from typing import Optional, List, Dict, Any
from auth_routes import verify_token
from datetime import datetime, timedelta
from database import execute_query, execute_non_query, execute_scalar, insert_and_get_id , get_database_cursor
import sys
import os
sys.path.append(os.path.dirname(os.path.abspath(__file__)))

from models.recipe import Recipe
from models.user import User

from auth_routes import SECRET_KEY
print(f"Recipe routes using SECRET_KEY: {SECRET_KEY[:10]}...")

router = APIRouter(prefix="/recipes", tags=["Recipes"])

# ============= CACHE IMPLEMENTATION =============
class RecipeCache:
    """
    Fixed Write-Through Cache for recipes with proper user separation
    """
    def __init__(self):
        self.recipes_data = None  # Base recipe data (without user-specific info)
        self.recipes_lookup = {}  # recipe_id -> recipe dict for fast access
        self.timestamp = None
        self.duration = timedelta(minutes=10)
        self.current_user_id = None  # Track which user's data we're caching
        self.user_likes = set()  # Current user's likes
        self.user_favorites = set()  # Current user's favorites
        
    def is_valid(self) -> bool:
        """Check if cache is valid"""
        if self.recipes_data is None or self.timestamp is None:
            return False
        return datetime.now() - self.timestamp < self.duration
    
    def is_user_valid(self, user_id: int) -> bool:
        """Check if cache is valid for specific user"""
        return self.is_valid() and self.current_user_id == user_id
    
    def get_recipes(self, user_id: int, limit: int, offset: int) -> Optional[List[Dict]]:
        """
        Get recipes from cache if valid for this user
        """
        if not self.is_user_valid(user_id):
            print(f"Cache invalid for user {user_id} (current user: {self.current_user_id})")
            return None
        
        # Get paginated recipes
        recipes = []
        for i in range(offset, min(offset + limit, len(self.recipes_data))):
            if i < len(self.recipes_data):
                recipe = self.recipes_data[i].copy()  # Copy to avoid modifying original
                
                # Apply user-specific states
                recipe['is_liked'] = recipe['recipe_id'] in self.user_likes
                recipe['is_favorited'] = recipe['recipe_id'] in self.user_favorites
                
                recipes.append(recipe)
        
        print(f"Returning {len(recipes)} recipes from cache for user {user_id}")
        return recipes
    
    def update_cache(self, recipes: List[Dict], user_id: int):
        """Update cache with new recipe list and user-specific data"""
        print(f"Updating cache for user {user_id} with {len(recipes)} recipes")
        
        # Store base recipe data (without user-specific states)
        self.recipes_data = []
        self.recipes_lookup = {}
        self.user_likes = set()
        self.user_favorites = set()
        
        for recipe in recipes:
            # Store base recipe data
            base_recipe = recipe.copy()
            # Remove user-specific data from base storage
            base_recipe['is_liked'] = False
            base_recipe['is_favorited'] = False
            
            self.recipes_data.append(base_recipe)
            self.recipes_lookup[recipe['recipe_id']] = base_recipe
            
            # Store user-specific states separately
            if recipe.get('is_liked'):
                self.user_likes.add(recipe['recipe_id'])
            if recipe.get('is_favorited'):
                self.user_favorites.add(recipe['recipe_id'])
        
        self.current_user_id = user_id
        self.timestamp = datetime.now()
        print(f"Cache updated: {len(self.user_likes)} likes, {len(self.user_favorites)} favorites")
    
    def update_like_status(self, recipe_id: int, user_id: int, is_liked: bool):
        """Update like status for specific user"""
        print(f"Updating like cache: recipe {recipe_id}, user {user_id}, liked: {is_liked}")
        
        # Update base recipe likes count using O(1) lookup
        if recipe_id in self.recipes_lookup:
            recipe = self.recipes_lookup[recipe_id]
            current_count = recipe.get('likes_count', 0)
            
            # Check if this user's like state is changing
            user_currently_likes = recipe_id in self.user_likes
            
            if is_liked and not user_currently_likes:
                # User is liking (wasn't liked before)
                recipe['likes_count'] = current_count + 1
                self.user_likes.add(recipe_id)
            elif not is_liked and user_currently_likes:
                # User is unliking (was liked before) 
                recipe['likes_count'] = max(0, current_count - 1)
                self.user_likes.discard(recipe_id)
            
            print(f"Updated recipe {recipe_id}: likes_count={recipe['likes_count']}, user_likes={is_liked}")
        
        # Verify user context
        if self.current_user_id != user_id:
            print(f"Warning: Like update for user {user_id} but cache is for user {self.current_user_id}")
    
    def update_favorite_status(self, recipe_id: int, user_id: int, is_favorited: bool):
        """Update favorite status for specific user"""
        print(f"Updating favorite cache: recipe {recipe_id}, user {user_id}, favorited: {is_favorited}")
        
        if is_favorited:
            self.user_favorites.add(recipe_id)
        else:
            self.user_favorites.discard(recipe_id)
        
        # Verify user context
        if self.current_user_id != user_id:
            print(f"Warning: Favorite update for user {user_id} but cache is for user {self.current_user_id}")
    
    def invalidate(self):
        """Clear cache completely"""
        self.recipes_data = None
        self.recipes_lookup = {}
        self.user_likes = set()
        self.user_favorites = set()
        self.current_user_id = None
        self.timestamp = None
        print("Cache invalidated completely")
    
    def invalidate_for_user(self, user_id: int):
        """Invalidate cache if it belongs to specific user"""
        if self.current_user_id == user_id:
            self.invalidate()
            print(f"Cache invalidated for user {user_id}")
        else:
            print(f"Cache not invalidated - belongs to user {self.current_user_id}, not {user_id}")

# יצירת מטמון גלובלי
cache = RecipeCache()

# ============= PYDANTIC MODELS =============
class RecipeResponse(BaseModel):
    recipe_id: int
    title: str
    description: str
    author_name: str
    author_id: int
    image_url: Optional[str] = None
    ingredients: Optional[str] = None
    instructions: Optional[str] = None
    raw_ingredients: Optional[str] = None
    servings: Optional[int] = None
    created_at: str
    likes_count: int = 0
    is_liked: bool = False
    is_favorited: bool = False

class RecipeListResponse(BaseModel):
    recipes: List[RecipeResponse]
    total_count: int
    limit: int
    offset: int
    from_cache: bool = False  # נוסיף אינדיקציה אם הנתונים מהמטמון

# ============= ENDPOINTS =============

@router.get("", response_model=RecipeListResponse)
async def get_recipes(
    limit: int = Query(20, ge=1, le=100),
    offset: int = Query(0, ge=0),
    force_refresh: bool = Query(False, description="Force refresh from database"),
    current_user: dict = Depends(verify_token)
):
    """
    Get paginated list of recipes with user-aware caching
    """
    try:
        user_id = current_user['userid']
        print(f"Getting recipes for user: {current_user['username']} (ID: {user_id}) (limit: {limit}, offset: {offset})")
        
        # Check if we need to refresh due to user change or force refresh
        if not force_refresh:
            cached_recipes = cache.get_recipes(user_id, limit, offset)
            if cached_recipes is not None:
                print(f"Returning {len(cached_recipes)} recipes from cache for user {user_id}")
                
                # Get total count from cache
                total_count = len(cache.recipes_data) if cache.recipes_data else 0
                
                return RecipeListResponse(
                    recipes=cached_recipes,
                    total_count=total_count,
                    limit=limit,
                    offset=offset,
                    from_cache=True
                )
        
        # Cache miss or force refresh - load from database
        print(f"Loading recipes from database for user {user_id}...")
        
        # Enhanced query that gets user-specific like/favorite status
        query = """
        SELECT 
            r.RecipeID,
            r.Title,
            r.Description,
            r.Ingredients,
            r.Instructions,
            r.ImageURL,
            r.RawIngredients,
            r.Servings,
            r.CreatedAt,
            r.AuthorID,
            u.Username as AuthorName,
            (SELECT COUNT(*) FROM Likes WHERE RecipeID = r.RecipeID) as LikesCount,
            CASE WHEN EXISTS(SELECT 1 FROM Likes WHERE RecipeID = r.RecipeID AND UserID = ?) 
                 THEN 1 ELSE 0 END as IsLiked,
            CASE WHEN EXISTS(SELECT 1 FROM Favorites WHERE RecipeID = r.RecipeID AND UserID = ?) 
                 THEN 1 ELSE 0 END as IsFavorited
        FROM Recipes r
        JOIN Users u ON r.AuthorID = u.UserID
        ORDER BY r.CreatedAt DESC
        """
        
        # Load all recipes with user-specific data
        all_recipes_data = execute_query(query, (user_id, user_id))
        
        print(f"Retrieved {len(all_recipes_data)} total recipes from database for user {user_id}")
        
        # Convert to API format
        all_recipes = []
        for row in all_recipes_data:
            try:
                created_at_str = datetime.now().isoformat()
                if row.get('CreatedAt'):
                    if isinstance(row['CreatedAt'], str):
                        created_at_str = row['CreatedAt']
                    else:
                        try:
                            created_at_str = row['CreatedAt'].isoformat()
                        except:
                            created_at_str = str(row['CreatedAt'])
                
                recipe_dict = {
                    "recipe_id": row['RecipeID'],
                    "title": row.get('Title') or "Untitled Recipe",
                    "description": row.get('Description') or "",
                    "author_name": row.get('AuthorName') or "Unknown Chef",
                    "author_id": row['AuthorID'],
                    "image_url": row.get('ImageURL'),
                    "ingredients": row.get('Ingredients'),
                    "instructions": row.get('Instructions'),
                    "raw_ingredients": row.get('RawIngredients'),
                    "servings": row.get('Servings'),
                    "created_at": created_at_str,
                    "likes_count": row.get('LikesCount') or 0,
                    "is_liked": bool(row.get('IsLiked')),
                    "is_favorited": bool(row.get('IsFavorited'))
                }
                all_recipes.append(recipe_dict)
                
            except Exception as e:
                print(f"Error processing recipe row: {e}")
                continue
        
        # Update cache with user-specific data
        cache.update_cache(all_recipes, user_id)
        
        # Return paginated results
        paginated_recipes = all_recipes[offset:offset + limit]
        
        print(f"Returning {len(paginated_recipes)} recipes (page {offset//limit + 1}) for user {user_id}")
        
        return RecipeListResponse(
            recipes=paginated_recipes,
            total_count=len(all_recipes),
            limit=limit,
            offset=offset,
            from_cache=False
        )
        
    except Exception as e:
        print(f"Error getting recipes: {e}")
        import traceback
        traceback.print_exc()
        raise HTTPException(
            status_code=status.HTTP_500_INTERNAL_SERVER_ERROR,
            detail=f"Failed to retrieve recipes: {str(e)}"
        )
    
@router.post("/{recipe_id}/like")
async def toggle_like_recipe(recipe_id: int, current_user: dict = Depends(verify_token)):
    try:
        user_id = current_user['userid']
        
        # Single transaction that checks recipe existence and toggles like
        with get_database_cursor() as cursor:
            # Check if recipe exists and current like status
            cursor.execute("""
                SELECT COUNT(*) as recipe_exists,
                       CASE WHEN EXISTS(SELECT 1 FROM Likes WHERE RecipeID = ? AND UserID = ?) 
                            THEN 1 ELSE 0 END as is_liked
                FROM Recipes 
                WHERE RecipeID = ?
            """, (recipe_id, user_id, recipe_id))
            
            result = cursor.fetchone()
            
            if not result or result.recipe_exists == 0:
                raise HTTPException(status_code=404, detail="Recipe not found")
            
<<<<<<< HEAD
            matching_recipes = category_filtered
        
        # Apply pagination
        total_count = len(matching_recipes)
        paginated_recipes = matching_recipes[offset:offset + limit]
        
        # Convert to API response format
        recipes_data = []
        for recipe in paginated_recipes:
            try:
                recipe_dict = recipe_to_dict(recipe, current_user['userid'])
                recipes_data.append(recipe_dict)
            except Exception as e:
                print(f"❌ Error converting recipe {getattr(recipe, 'recipeid', 'unknown')}: {e}")
                continue
        
        print(f"✅ Found {len(recipes_data)} recipes matching '{q}' (total: {total_count})")
        
        return RecipeListResponse(
            recipes=recipes_data,
            total_count=total_count,
            limit=limit,
            offset=offset
        )
        
    except Exception as e:
        print(f"❌ Error searching recipes: {e}")
        import traceback
        traceback.print_exc()
        raise HTTPException(
            status_code=status.HTTP_500_INTERNAL_SERVER_ERROR,
            detail=f"Failed to search recipes: {str(e)}"
        )

# Import the CQRS commands and queries at the top of your file
from commands.recipes_commands import ToggleLikeCommand
from queries.recipes_queries import GetRecipeByIdQuery

@router.post("/{recipe_id}/like")
async def toggle_like_recipe(
    recipe_id: int,
    current_user: dict = Depends(verify_token)
):
    """
    Toggle like status for a recipe using CQRS pattern
    """
    try:
        print(f"❤️ Toggling like for recipe {recipe_id} by user {current_user['username']}")
        
        # Use Query to check if recipe exists
        recipe_query = GetRecipeByIdQuery()
        recipe = recipe_query.execute(recipe_id)
        
        if not recipe:
            raise HTTPException(
                status_code=status.HTTP_404_NOT_FOUND,
                detail="Recipe not found"
            )
        
        # Use Command to toggle like (includes all business logic + event logging)
        like_command = ToggleLikeCommand()
        result = like_command.execute(
            user_id=current_user['userid'],
            recipe_id=recipe_id
        )
        
        # The command returns: {"is_liked": bool, "total_likes": int}
        action = "liked" if result["is_liked"] else "unliked"
        print(f"✅ Recipe {recipe_id} {action} by user {current_user['username']}")
=======
            is_currently_liked = bool(result.is_liked)
            
            # Toggle like in same transaction
            if is_currently_liked:
                cursor.execute("DELETE FROM Likes WHERE RecipeID = ? AND UserID = ?", 
                              (recipe_id, user_id))
                is_liked = False
            else:
                cursor.execute("INSERT INTO Likes (RecipeID, UserID) VALUES (?, ?)", 
                              (recipe_id, user_id))
                is_liked = True
        
        # Update cache
        cache.update_like_status(recipe_id, user_id, is_liked)
>>>>>>> fbe10cac
        
        return {
            "is_liked": result["is_liked"],
            "recipe_id": recipe_id,
            "total_likes": result["total_likes"]
        }
        
    except HTTPException:
        raise
    except ValueError as e:
        # Command validation errors
        raise HTTPException(
            status_code=status.HTTP_400_BAD_REQUEST,
            detail=str(e)
        )
    except Exception as e:
        raise HTTPException(status_code=500, detail="Failed to toggle like")
        
@router.post("/{recipe_id}/favorite")
async def toggle_favorite_recipe(
    recipe_id: int,
    current_user: dict = Depends(verify_token)
):
    """
    Toggle favorite status - optimized with single database transaction
    """
    try:
        user_id = current_user['userid']
        print(f"Toggling favorite for recipe {recipe_id} by user {current_user['username']}")
        
        # Use single database connection for entire operation
        with get_database_cursor() as cursor:
            # Check if recipe exists and get current favorite status in one query
            cursor.execute("""
                SELECT 
                    (SELECT COUNT(*) FROM Recipes WHERE RecipeID = ?) as recipe_exists,
                    CASE WHEN EXISTS(SELECT 1 FROM Favorites WHERE RecipeID = ? AND UserID = ?) 
                         THEN 1 ELSE 0 END as is_currently_favorited
            """, (recipe_id, recipe_id, user_id))
            
            result = cursor.fetchone()
            
            # Check if recipe exists
            if not result or result[0] == 0:  # recipe_exists is first column
                raise HTTPException(
                    status_code=status.HTTP_404_NOT_FOUND,
                    detail="Recipe not found"
                )
            
            is_currently_favorited = bool(result[1])  # is_currently_favorited is second column
            
            # Toggle favorite status in same transaction
            if is_currently_favorited:
                # Remove favorite
                cursor.execute(
                    "DELETE FROM Favorites WHERE RecipeID = ? AND UserID = ?",
                    (recipe_id, user_id)
                )
                is_favorited = False
                print(f"Removed favorite for recipe {recipe_id}")
            else:
                # Add favorite
                cursor.execute(
                    "INSERT INTO Favorites (RecipeID, UserID) VALUES (?, ?)",
                    (recipe_id, user_id)
                )
                is_favorited = True
                print(f"Added favorite for recipe {recipe_id}")
            
            # Transaction automatically commits when exiting the 'with' block
        
        # Update cache efficiently
        cache.update_favorite_status(recipe_id, user_id, is_favorited)
        
        print(f"Recipe {recipe_id} {'favorited' if is_favorited else 'unfavorited'} - cache updated")
        
        return {"is_favorited": is_favorited, "recipe_id": recipe_id}
        
    except HTTPException:
        raise
    except Exception as e:
        print(f"Error toggling favorite: {e}")
        import traceback
        traceback.print_exc()
        raise HTTPException(
            status_code=status.HTTP_500_INTERNAL_SERVER_ERROR,
            detail="Failed to toggle favorite"
        )
    
@router.post("/cache/clear")
async def clear_cache(current_user: dict = Depends(verify_token)):
    """
    Clear the cache manually (admin function)
    """
    cache.invalidate()
    return {"message": "Cache cleared successfully"}

# שאר הפונקציות נשארות כמו שהן...
@router.get("/user/stats")
async def get_user_stats(current_user: dict = Depends(verify_token)):
    """Get current user's recipe statistics"""
    try:
        print(f"📊 Getting stats for user: {current_user['username']}")
        
        user_id = current_user['userid']
        
        recipes_created = execute_scalar(
            "SELECT COUNT(*) FROM Recipes WHERE AuthorID = ?",
            (user_id,)
        ) or 0
        
        total_likes_received = execute_scalar(
            """SELECT COUNT(*) FROM Likes l
               JOIN Recipes r ON l.RecipeID = r.RecipeID
               WHERE r.AuthorID = ?""",
            (user_id,)
        ) or 0
        
        total_favorites_received = execute_scalar(
            """SELECT COUNT(*) FROM Favorites f
               JOIN Recipes r ON f.RecipeID = r.RecipeID
               WHERE r.AuthorID = ?""",
            (user_id,)
        ) or 0
        
        recipes_liked = execute_scalar(
            "SELECT COUNT(*) FROM Likes WHERE UserID = ?",
            (user_id,)
        ) or 0
        
        recipes_favorited = execute_scalar(
            "SELECT COUNT(*) FROM Favorites WHERE UserID = ?",
            (user_id,)
        ) or 0
        
        stats = {
            "recipes_created": recipes_created,
            "total_likes_received": total_likes_received,
            "total_favorites_received": total_favorites_received,
            "recipes_liked": recipes_liked,
            "recipes_favorited": recipes_favorited
        }
        
        print(f"✅ User stats: {stats}")
        return stats
        
    except Exception as e:
        print(f"Error getting user stats: {e}")
        raise HTTPException(
            status_code=status.HTTP_500_INTERNAL_SERVER_ERROR,
            detail="Failed to get user statistics"
        )<|MERGE_RESOLUTION|>--- conflicted
+++ resolved
@@ -325,77 +325,6 @@
             if not result or result.recipe_exists == 0:
                 raise HTTPException(status_code=404, detail="Recipe not found")
             
-<<<<<<< HEAD
-            matching_recipes = category_filtered
-        
-        # Apply pagination
-        total_count = len(matching_recipes)
-        paginated_recipes = matching_recipes[offset:offset + limit]
-        
-        # Convert to API response format
-        recipes_data = []
-        for recipe in paginated_recipes:
-            try:
-                recipe_dict = recipe_to_dict(recipe, current_user['userid'])
-                recipes_data.append(recipe_dict)
-            except Exception as e:
-                print(f"❌ Error converting recipe {getattr(recipe, 'recipeid', 'unknown')}: {e}")
-                continue
-        
-        print(f"✅ Found {len(recipes_data)} recipes matching '{q}' (total: {total_count})")
-        
-        return RecipeListResponse(
-            recipes=recipes_data,
-            total_count=total_count,
-            limit=limit,
-            offset=offset
-        )
-        
-    except Exception as e:
-        print(f"❌ Error searching recipes: {e}")
-        import traceback
-        traceback.print_exc()
-        raise HTTPException(
-            status_code=status.HTTP_500_INTERNAL_SERVER_ERROR,
-            detail=f"Failed to search recipes: {str(e)}"
-        )
-
-# Import the CQRS commands and queries at the top of your file
-from commands.recipes_commands import ToggleLikeCommand
-from queries.recipes_queries import GetRecipeByIdQuery
-
-@router.post("/{recipe_id}/like")
-async def toggle_like_recipe(
-    recipe_id: int,
-    current_user: dict = Depends(verify_token)
-):
-    """
-    Toggle like status for a recipe using CQRS pattern
-    """
-    try:
-        print(f"❤️ Toggling like for recipe {recipe_id} by user {current_user['username']}")
-        
-        # Use Query to check if recipe exists
-        recipe_query = GetRecipeByIdQuery()
-        recipe = recipe_query.execute(recipe_id)
-        
-        if not recipe:
-            raise HTTPException(
-                status_code=status.HTTP_404_NOT_FOUND,
-                detail="Recipe not found"
-            )
-        
-        # Use Command to toggle like (includes all business logic + event logging)
-        like_command = ToggleLikeCommand()
-        result = like_command.execute(
-            user_id=current_user['userid'],
-            recipe_id=recipe_id
-        )
-        
-        # The command returns: {"is_liked": bool, "total_likes": int}
-        action = "liked" if result["is_liked"] else "unliked"
-        print(f"✅ Recipe {recipe_id} {action} by user {current_user['username']}")
-=======
             is_currently_liked = bool(result.is_liked)
             
             # Toggle like in same transaction
@@ -410,7 +339,6 @@
         
         # Update cache
         cache.update_like_status(recipe_id, user_id, is_liked)
->>>>>>> fbe10cac
         
         return {
             "is_liked": result["is_liked"],
@@ -420,12 +348,6 @@
         
     except HTTPException:
         raise
-    except ValueError as e:
-        # Command validation errors
-        raise HTTPException(
-            status_code=status.HTTP_400_BAD_REQUEST,
-            detail=str(e)
-        )
     except Exception as e:
         raise HTTPException(status_code=500, detail="Failed to toggle like")
         
