--- conflicted
+++ resolved
@@ -6,17 +6,12 @@
 from database import test_connection, get_database_stats
 
 # Import authentication and recipe routes
-<<<<<<< HEAD
 from routes.auth_routes import router as auth_router
 from routes.recipe_routes import router as recipe_router
 from routes.user_routes import router as profile_router
-=======
-from auth_routes import router as auth_router
-from recipe_routes import router as recipe_router
-from user_routes import router as profile_router
+
 from add_recipe_routes import router as add_recipe_router
 
->>>>>>> 452ee5f4
 # Import other routers when you create them
 # from routers import recipes, users, tags
 
