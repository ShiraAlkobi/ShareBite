--- conflicted
+++ resolved
@@ -570,62 +570,71 @@
             self.loading_timer.stop()
     
     def show_error_message(self, message: str):
-        """Show modern error message"""
-        error_container = self.create_notification("❌ Error", message, "ErrorNotification")
-        self.show_notification(error_container, 5000)
+        """Show error message to user"""
+        error_label = QLabel(f"Error: {message}")
+        error_label.setAlignment(Qt.AlignCenter)
+        error_label.setStyleSheet("""
+            QLabel {
+                background: qlineargradient(x1: 0, y1: 0, x2: 0, y2: 1,
+                    stop: 0 #FFE4E1,
+                    stop: 1 #FFC0CB);
+                color: #8B0000;
+                font-size: 14px;
+                font-weight: 600;
+                font-family: 'Georgia', serif;
+                padding: 15px;
+                border: 2px solid #DC143C;
+                border-radius: 10px;
+                margin: 10px;
+            }
+        """)
+        
+        # Add to top of recipe area temporarily
+        self.recipe_layout.addWidget(error_label, 0, 0, 1, 3)
+        
+        # Auto-remove after 5 seconds
+        QTimer.singleShot(5000, lambda: (
+            self.recipe_layout.removeWidget(error_label),
+            error_label.deleteLater()
+        ))
     
     def show_success_message(self, message: str):
-        """Show modern success message"""
-        success_container = self.create_notification("✅ Success", message, "SuccessNotification")
-        self.show_notification(success_container, 3000)
-    
-    def create_notification(self, title: str, message: str, object_name: str) -> QFrame:
-        """Create modern notification widget"""
-        notification = QFrame()
-        notification.setObjectName(object_name)
-        
-        layout = QHBoxLayout(notification)
-        layout.setContentsMargins(20, 16, 20, 16)
-        layout.setSpacing(12)
-        
-        title_label = QLabel(title)
-        title_label.setObjectName("NotificationTitle")
-        
-        message_label = QLabel(message)
-        message_label.setObjectName("NotificationMessage")
-        
-        layout.addWidget(title_label)
-        layout.addWidget(message_label)
-        layout.addStretch()
-        
-        return notification
-    
-    def show_notification(self, notification: QFrame, duration: int):
-        """Show notification temporarily"""
-        self.recipe_layout.addWidget(notification, 0, 0, 1, 4)
-        
-        QTimer.singleShot(duration, lambda: (
-            self.recipe_layout.removeWidget(notification),
-            notification.deleteLater()
+        """Show success message to user"""
+        success_label = QLabel(message)
+        success_label.setAlignment(Qt.AlignCenter)
+        success_label.setStyleSheet("""
+            QLabel {
+                background: qlineargradient(x1: 0, y1: 0, x2: 0, y2: 1,
+                    stop: 0 #F0FFF0,
+                    stop: 1 #E6FFE6);
+                color: #006400;
+                font-size: 14px;
+                font-weight: 600;
+                font-family: 'Georgia', serif;
+                padding: 15px;
+                border: 2px solid #32CD32;
+                border-radius: 10px;
+                margin: 10px;
+            }
+        """)
+        
+        # Add to top of recipe area temporarily
+        self.recipe_layout.addWidget(success_label, 0, 0, 1, 3)
+        
+        # Auto-remove after 3 seconds
+        QTimer.singleShot(3000, lambda: (
+            self.recipe_layout.removeWidget(success_label),
+            success_label.deleteLater()
         ))
     
     def resizeEvent(self, event):
-        """Handle window resize for responsive layout"""
+        """Handle window resize to position loading overlay"""
         super().resizeEvent(event)
-<<<<<<< HEAD
-        
-        if hasattr(self, 'loading_indicator'):
-            # Center loading indicator
-            x = (self.width() - self.loading_indicator.width()) // 2
-            y = (self.height() - self.loading_indicator.height()) // 2
-            self.loading_indicator.move(x, y)
-=======
         if hasattr(self, 'loading_label'):
             # Center loading label
             x = (self.width() - self.loading_label.width()) // 2
             y = (self.height() - self.loading_label.height()) // 2
             self.loading_label.move(x, y)
->>>>>>> fbe10cac
 
     def show_temporary_message(self, message: str, duration: int = 3000, is_error: bool = False):
         """
