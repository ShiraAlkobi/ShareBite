import sys
from PySide6.QtWidgets import QApplication, QMainWindow, QStackedWidget, QLabel
from PySide6.QtCore import Qt, QTimer
from PySide6.QtGui import QFont
from presenters.login_presenter import LoginPresenter
from presenters.home_presenter import HomePresenter
# from presenters.profile_presenter import ProfilePresenter
from models.login_model import UserData


class MainWindow(QMainWindow):
    """
    Main application window implementing Microfrontends architecture
    Manages different views (Login, Home, Recipe Details, etc.)
    """
    
    def __init__(self):
        super().__init__()
        
        # Application state
        self.current_user = None
        self.access_token = None
        
        # Presenters for different views
        self.login_presenter = None
        self.home_presenter = None
        
        self.setup_ui()
        self.setup_authentication()
    
    def setup_ui(self):
        self.show()
        """Setup main window UI"""
        self.setWindowTitle("Recipe Share Platform")
        self.setMinimumSize(1200, 800)
        self.stack = QStackedWidget()
        self.setCentralWidget(self.stack)
        
        # Main content will be managed by individual presenters
        # No central widget needed since each view is a separate window
        
    def setup_authentication(self):
        """Setup authentication system"""
        # Initialize login presenter (microfrontend)
        self.login_presenter = LoginPresenter(base_url="http://127.0.0.1:8000")
        
        # Connect authentication signals
        self.login_presenter.authentication_successful.connect(self.on_authentication_success)
        self.login_presenter.authentication_failed.connect(self.on_authentication_failed)
        
        # Show login view iniftially
        self.show_login()
    
    def show_login(self):
        """Show login microfrontend"""
        # self.login_presenter.show_view()
        login_widget = self.login_presenter.get_view()

        try:
            with open('GUI/themes/login_theme.qss', 'r', encoding='utf-8') as f:
                login_widget.setStyleSheet(f.read())
        except FileNotFoundError:
            print("Login theme file not found")

        if self.stack.indexOf(login_widget) == -1:
            self.stack.addWidget(login_widget)

        self.stack.setCurrentWidget(login_widget)

        # self.hide()  # Hide main window while logging in
    
    def on_authentication_success(self, user_data: UserData, access_token: str):
        """
        Handle successful authentication
        
        Args:
            user_data (UserData): Authenticated user data
            access_token (str): JWT access token
        """
        self.current_user = user_data
        self.access_token = access_token
        
        print(f"🎉 Authentication successful!")
        print(f"   User: {user_data.username}")
        print(f"   Email: {user_data.email}")
        print(f"   Token: {access_token[:20]}...")
        
        # Hide login view
        self.login_presenter.hide_view()
        
        # Initialize and show home view
        self.show_home_view()
    
    def on_authentication_failed(self, error_message: str):
        """
        Handle authentication failure
        
        Args:
            error_message (str): Error message
        """
        print(f"❌ Authentication failed: {error_message}")
        # Login view will handle showing the error
    
    def show_home_view(self):
        """Initialize and show home view"""
        print("🏠 Initializing home view...")
        
        # Create home presenter with user data and token
        self.home_presenter = HomePresenter(
            user_data=self.current_user,
            access_token=self.access_token,
            base_url="http://127.0.0.1:8000"
        )
        
        # Connect home view signals
        self.home_presenter.recipe_details_requested.connect(self.show_recipe_details)
        self.home_presenter.add_recipe_requested.connect(self.show_add_recipe)
        self.home_presenter.user_profile_requested.connect(self.show_user_profile)
        self.home_presenter.logout_requested.connect(self.handle_logout)
        
        # Show home view
        # self.home_presenter.show_view()
        home_widget = self.home_presenter.get_view()

        try:
            with open('GUI/themes/home_theme.qss', 'r', encoding='utf-8') as f:
                home_widget.setStyleSheet(f.read())
        except FileNotFoundError:
            print("Home theme file not found")

        if self.stack.indexOf(home_widget) == -1:
            self.stack.addWidget(home_widget)

        self.stack.setCurrentWidget(home_widget)
        
        # Update window title
        self.setWindowTitle(f"Recipe Share - {self.current_user.username}")

    
    def show_recipe_details(self, recipe_id: int):
        """
        Show recipe details window (future implementation)
        
        Args:
            recipe_id (int): Recipe ID to display
        """
        print(f"📖 Opening recipe details for recipe {recipe_id}")
        # TODO: Implement recipe details presenter/view
        # recipe_details_presenter = RecipeDetailsPresenter(recipe_id, self.access_token)
        # recipe_details_presenter.show_view()
    
    def show_add_recipe(self):
        """Show add recipe window (future implementation)"""
        print("➕ Opening add recipe form")
        # TODO: Implement add recipe presenter/view
        # add_recipe_presenter = AddRecipePresenter(self.access_token)
        # add_recipe_presenter.show_view()


    def show_profile_view(self):
        """Show profile view in the same window"""
        # print("📊 Opening profile view...")
        
        # if not self.profile_presenter:
        #     # Create profile presenter with same user data and token
        #     self.profile_presenter = ProfilePresenter(
        #         user_data=self.current_user,
        #         access_token=self.access_token,
        #         base_url="http://127.0.0.1:8000"
        #     )
            
        #     # Connect profile signals
        #     self.profile_presenter.home_requested.connect(self.show_home_from_profile)
        #     self.profile_presenter.logout_requested.connect(self.handle_logout)
        #     self.profile_presenter.recipe_details_requested.connect(self.show_recipe_details)
        
        # # Add profile widget to stack and switch to it
        # profile_widget = self.profile_presenter.get_view()

        # try:
        #     with open('GUI/themes/profile_theme.qss', 'r', encoding='utf-8') as f:
        #         profile_widget.setStyleSheet(f.read())
        # except FileNotFoundError:
        #     print("Profile theme file not found")
        
        # if self.stack.indexOf(profile_widget) == -1:
        #     self.stack.addWidget(profile_widget)
        
        # self.stack.setCurrentWidget(profile_widget)
        # self.setWindowTitle(f"Profile - {self.current_user.username}")
    
    def show_home_from_profile(self):
        """Return to home view from profile"""
        if self.home_presenter:
            home_widget = self.home_presenter.get_view()
            self.stack.setCurrentWidget(home_widget)
            self.setWindowTitle(f"ShareBite - {self.current_user.username}")

            
    def show_user_profile(self):
        """Show user profile window (future implementation)"""
        print(f"👤 Opening profile for user {self.current_user.username}")
        # TODO: Implement user profile presenter/view
        # profile_presenter = ProfilePresenter(self.current_user, self.access_token)
        # profile_presenter.show_view()
    
    def handle_logout(self):
        """Handle user logout"""
        print("👋 User logout requested")
        
        # Clean up current session
        if self.home_presenter:
            self.home_presenter.close_view()
            self.home_presenter.cleanup()
            self.home_presenter = None
        
        self.current_user = None
        self.access_token = None
        
        # Reset window title
        self.setWindowTitle("Recipe Share Platform")
        
        # Show login again
        self.show_login()
    
    def closeEvent(self, event):
        """Handle application close event"""
        print("🚪 Application closing...")
        
        # Clean up all presenters
        if self.login_presenter:
            self.login_presenter.close_view()
        
        if self.home_presenter:
            self.home_presenter.close_view()
            self.home_presenter.cleanup()
        
        event.accept()

def load_theme_files(*theme_files):
    combined_styles = ""
    for file_path in theme_files:
        with open(file_path, 'r') as f:
            combined_styles += f.read() + "\n"
    return combined_styles


def main():
    """Main application entry point"""
    app = QApplication(sys.argv)
<<<<<<< HEAD

    with open("C:\\Users\\User\\Downloads\\ShareBite\\ShareBite\\GUI\\theme.qss", "r", encoding="utf-8") as f:
        app.setStyleSheet(f.read())
=======
    # # Usage
    # app.setStyleSheet(load_theme_files(
    #     'GUI\\themes\login_theme.qss',
    #     'GUI\\themes\home_theme.qss'
    # ))
    # with open('GUI\\theme.qss', 'r') as f:
    #     app.setStyleSheet(f.read())
>>>>>>> 67e1365e

    # Set application properties
    app.setApplicationName("Recipe Share")
    app.setApplicationVersion("1.0.0")
    app.setOrganizationName("Recipe Share Inc.")
    
    # Set default font
    font = QFont("Segoe UI", 10)
    app.setFont(font)
    
    # Create and show main window
    window = MainWindow()
    
    # Handle application exit
    sys.exit(app.exec())

if __name__ == "__main__":
    main()<|MERGE_RESOLUTION|>--- conflicted
+++ resolved
@@ -248,19 +248,9 @@
 def main():
     """Main application entry point"""
     app = QApplication(sys.argv)
-<<<<<<< HEAD
 
     with open("C:\\Users\\User\\Downloads\\ShareBite\\ShareBite\\GUI\\theme.qss", "r", encoding="utf-8") as f:
         app.setStyleSheet(f.read())
-=======
-    # # Usage
-    # app.setStyleSheet(load_theme_files(
-    #     'GUI\\themes\login_theme.qss',
-    #     'GUI\\themes\home_theme.qss'
-    # ))
-    # with open('GUI\\theme.qss', 'r') as f:
-    #     app.setStyleSheet(f.read())
->>>>>>> 67e1365e
 
     # Set application properties
     app.setApplicationName("Recipe Share")
