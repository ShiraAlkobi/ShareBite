--- conflicted
+++ resolved
@@ -4,11 +4,8 @@
 from PySide6.QtGui import QFont
 from presenters.login_presenter import LoginPresenter
 from presenters.home_presenter import HomePresenter
-<<<<<<< HEAD
+from presenters.profile_presenter import ProfilePresenter
 from presenters.recipe_details_presenter import RecipeDetailsPresenter
-=======
-from presenters.profile_presenter import ProfilePresenter
->>>>>>> 3bf4469b
 from models.login_model import UserData
 
 
@@ -28,11 +25,8 @@
         # Presenters for different views
         self.login_presenter = None
         self.home_presenter = None
-<<<<<<< HEAD
+        self.profile_presenter = None
         self.recipe_details_presenter = None
-=======
-        self.profile_presenter = None
->>>>>>> 3bf4469b
         
         self.setup_ui()
         self.setup_authentication()
@@ -57,6 +51,7 @@
         self.login_presenter.authentication_successful.connect(self.on_authentication_success)
         self.login_presenter.authentication_failed.connect(self.on_authentication_failed)
         
+        # Show login view initially
         # Show login view initially
         self.show_login()
     
@@ -161,8 +156,6 @@
         # Add profile widget to stack and switch to it
         profile_widget = self.profile_presenter.get_view()
 
-<<<<<<< HEAD
-=======
         try:
             with open('GUI/themes/profile_theme.qss', 'r', encoding='utf-8') as f:
                 profile_widget.setStyleSheet(f.read())
@@ -182,7 +175,8 @@
             self.stack.setCurrentWidget(home_widget)
             self.setWindowTitle(f"ShareBite - {self.current_user.username}")
     
->>>>>>> 3bf4469b
+        self.setWindowTitle(f"Recipe Share - {self.current_user.username}")
+
     def show_recipe_details(self, recipe_id: int):
         """
         Show recipe details window in the stack
@@ -255,7 +249,6 @@
         # TODO: Implement add recipe presenter/view
         # add_recipe_presenter = AddRecipePresenter(self.access_token)
         # add_recipe_presenter.show_view()
-<<<<<<< HEAD
 
     def show_profile_view(self):
         """Show profile view in the same window"""
@@ -303,8 +296,6 @@
         # TODO: Implement user profile presenter/view
         # profile_presenter = ProfilePresenter(self.current_user, self.access_token)
         # profile_presenter.show_view()
-=======
->>>>>>> 3bf4469b
     
     def handle_logout(self):
         """Handle user logout"""
@@ -316,16 +307,14 @@
             self.home_presenter.cleanup()
             self.home_presenter = None
         
-<<<<<<< HEAD
-        if self.recipe_details_presenter:
-            self.recipe_details_presenter.cleanup()
-            self.recipe_details_presenter = None
-=======
         if self.profile_presenter:
             self.profile_presenter.close_view()
             self.profile_presenter.cleanup()
             self.profile_presenter = None
->>>>>>> 3bf4469b
+        
+        if self.recipe_details_presenter:
+            self.recipe_details_presenter.cleanup()
+            self.recipe_details_presenter = None
         
         self.current_user = None
         self.access_token = None
@@ -348,14 +337,12 @@
             self.home_presenter.close_view()
             self.home_presenter.cleanup()
         
-<<<<<<< HEAD
-        if self.recipe_details_presenter:
-            self.recipe_details_presenter.cleanup()
-=======
         if self.profile_presenter:
             self.profile_presenter.close_view()
             self.profile_presenter.cleanup()
->>>>>>> 3bf4469b
+        
+        if self.recipe_details_presenter:
+            self.recipe_details_presenter.cleanup()
         
         event.accept()
 
@@ -373,14 +360,11 @@
 def main():
     """Main application entry point"""
     app = QApplication(sys.argv)
-<<<<<<< HEAD
+    
 
     with open("C:\\Users\\User\\Downloads\\ShareBite\\ShareBite\\GUI\\theme.qss", "r", encoding="utf-8") as f:
         app.setStyleSheet(f.read())
 
-=======
-    
->>>>>>> 3bf4469b
     # Set application properties
     app.setApplicationName("ShareBite")
     app.setApplicationVersion("1.0.0")
